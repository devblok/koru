package core

import (
	"errors"
	"fmt"
	"io/ioutil"
	"math"
	"strings"
	"unsafe"

	glm "github.com/go-gl/mathgl/mgl32"
	vk "github.com/vulkan-go/vulkan"
)

// DefaultVulkanApplicationInfo application info describes a Vulkan application
var DefaultVulkanApplicationInfo = &vk.ApplicationInfo{
	SType:              vk.StructureTypeApplicationInfo,
	ApiVersion:         vk.MakeVersion(1, 0, 0),
	ApplicationVersion: vk.MakeVersion(1, 0, 0),
<<<<<<< HEAD
	PApplicationName:   "Koru3D\x00",
	PEngineName:        "Koru3D\x00",
=======
	PApplicationName:   safeString("Koru3D"),
	PEngineName:        safeString("Koru3D"),
>>>>>>> 87ba1111
}

// NewVulkanInstance creates a Vulkan instance
func NewVulkanInstance(appInfo *vk.ApplicationInfo, window unsafe.Pointer, cfg InstanceConfiguration) (Instance, error) {
	if cfg.DebugMode {
		cfg.Layers = append(cfg.Layers, "VK_LAYER_LUNARG_standard_validation")
		cfg.Extensions = append(cfg.Extensions, "VK_EXT_debug_report")
	}

	if window == nil {
		if err := vk.SetDefaultGetInstanceProcAddr(); err != nil {
			return nil, errors.New("vk.InstanceProcAddr(): " + err.Error())
		}
	} else {
		vk.SetGetInstanceProcAddr(window)
	}

	if err := vk.Init(); err != nil {
		return nil, errors.New("vk.Init(): " + err.Error())
	}

	/* Create instance */
	instanceInfo := vk.InstanceCreateInfo{
		SType:                   vk.StructureTypeInstanceCreateInfo,
		PApplicationInfo:        appInfo,
		EnabledExtensionCount:   uint32(len(cfg.Extensions)),
		PpEnabledExtensionNames: safeStrings(cfg.Extensions),
		EnabledLayerCount:       uint32(len(cfg.Layers)),
		PpEnabledLayerNames:     safeStrings(cfg.Layers),
	}

	var instance vk.Instance
	if err := vk.Error(vk.CreateInstance(&instanceInfo, nil, &instance)); err != nil {
		return nil, errors.New("vk.CreateInstance(): " + err.Error())
	}
	vk.InitInstance(instance)

	/* Enumerate devices */
	physicalDevices, err := enumerateDevices(instance)
	if err != nil {
		return nil, errors.New("core.enumerateDevices(): " + err.Error())
	}

	return &VulkanInstance{
		configuration:    cfg,
		instance:         instance,
		availableDevices: physicalDevices,
	}, nil
}

// VulkanInstance describes a Vulkan API Instance
type VulkanInstance struct {
	Destroyable

	configuration InstanceConfiguration

	availableDevices []vk.PhysicalDevice
	surface          vk.Surface
	instance         vk.Instance
}

func enumerateDevices(instance vk.Instance) ([]vk.PhysicalDevice, error) {
	var deviceCount uint32
	if err := vk.Error(vk.EnumeratePhysicalDevices(instance, &deviceCount, nil)); err != nil {
		return nil, fmt.Errorf("vulkan physical device enumeration failed: %s", err)
	}
	availableDevices := make([]vk.PhysicalDevice, deviceCount)
	if err := vk.Error(vk.EnumeratePhysicalDevices(instance, &deviceCount, availableDevices)); err != nil {
		return nil, fmt.Errorf("vulkan physical device enumeration failed: %s", err)
	}
	return availableDevices, nil
}

// PhysicalDevicesInfo implements interface
func (v VulkanInstance) PhysicalDevicesInfo() []PhysicalDeviceInfo {
	pdi := make([]PhysicalDeviceInfo, len(v.availableDevices))
	for i := 0; i < len(v.availableDevices); i++ {
		// Get extension info
		var numDeviceExtensions uint32
		if err := vk.Error(vk.EnumerateDeviceExtensionProperties(v.availableDevices[i], "", &numDeviceExtensions, nil)); err != nil {
			pdi[i].Invalid = true
		}
		deviceExt := make([]vk.ExtensionProperties, numDeviceExtensions)
		if err := vk.Error(vk.EnumerateDeviceExtensionProperties(v.availableDevices[i], "", &numDeviceExtensions, deviceExt)); err != nil {
			pdi[i].Invalid = true
		}
		for _, ext := range deviceExt {
			ext.Deref()
			pdi[i].Extensions = append(pdi[i].Extensions, vk.ToString(ext.ExtensionName[:]))
		}

		// Get layers info
		var numDeviceLayers uint32
		if err := vk.Error(vk.EnumerateDeviceLayerProperties(v.availableDevices[i], &numDeviceLayers, nil)); err != nil {
			pdi[i].Invalid = true
		}
		deviceLayers := make([]vk.LayerProperties, numDeviceLayers)
		if err := vk.Error(vk.EnumerateDeviceLayerProperties(v.availableDevices[i], &numDeviceLayers, deviceLayers)); err != nil {
			pdi[i].Invalid = true
		}
		for _, layer := range deviceLayers {
			layer.Deref()
			pdi[i].Layers = append(pdi[i].Layers, vk.ToString(layer.LayerName[:]))
		}

		// Get memory info
		var memoryProperties vk.PhysicalDeviceMemoryProperties
		vk.GetPhysicalDeviceMemoryProperties(v.availableDevices[i], &memoryProperties)
		memoryProperties.Deref()
		for iMem := (uint32)(0); iMem < memoryProperties.MemoryHeapCount; iMem++ {
			memoryProperties.MemoryHeaps[iMem].Deref()
			pdi[i].Memory = pdi[i].Memory + uint(memoryProperties.MemoryHeaps[iMem].Size)
		}

		// Get general device info
		var physicalDeviceProperties vk.PhysicalDeviceProperties
		vk.GetPhysicalDeviceProperties(v.availableDevices[i], &physicalDeviceProperties)
		physicalDeviceProperties.Deref()
		pdi[i].ID = (int)(physicalDeviceProperties.DeviceID)
		pdi[i].VendorID = (int)(physicalDeviceProperties.VendorID)
		pdi[i].Name = vk.ToString(physicalDeviceProperties.DeviceName[:])
		pdi[i].DriverVersion = (int)(physicalDeviceProperties.DriverVersion)
	}
	return pdi
}

// SetSurface implements interface
func (v *VulkanInstance) SetSurface(pSurface unsafe.Pointer) {
	v.surface = vk.SurfaceFromPointer(uintptr(pSurface))
}

// Surface implements interface
func (v VulkanInstance) Surface() vk.Surface {
	if v.surface == nil {
		return vk.NullSurface
	}
	return v.surface
}

// Instance returns internal vk.Instance
func (v *VulkanInstance) Instance() interface{} {
	return v.instance
}

// Extensions implements interface
func (v VulkanInstance) Extensions() []string {
	return v.configuration.Extensions
}

// AvailableDevices implements interface
func (v VulkanInstance) AvailableDevices() []vk.PhysicalDevice {
	return v.availableDevices
}

// Destroy implements interface
func (v VulkanInstance) Destroy() {
	v.availableDevices = nil
	vk.DestroyInstance(v.instance, nil)
}

// NewVulkanRenderer creates a not yet initialised Vulkan API renderer
func NewVulkanRenderer(instance Instance, cfg RendererConfiguration) (Renderer, error) {
	return &VulkanRenderer{
		configuration:        cfg,
		currentSurfaceHeight: cfg.ScreenHeight,
		currentSurfaceWidth:  cfg.ScreenWidth,
		surface:              instance.Surface(),
		physicalDevice:       instance.AvailableDevices()[0],
		vertices: []Vertex{
			Vertex{
				Pos:   glm.Vec2{0.0, -0.5},
				Color: glm.Vec4{1.0, 0.0, 0.0, 1.0},
			},
			Vertex{
				Pos:   glm.Vec2{0.5, 0.5},
				Color: glm.Vec4{0.0, 1.0, 0.0, 1.0},
			},
			Vertex{
				Pos:   glm.Vec2{-0.5, 0.5},
				Color: glm.Vec4{0.0, 0.0, 1.0, 1.0},
			},
		},
	}, nil
}

// VulkanRenderer is a Vulkan API renderer
type VulkanRenderer struct {
	Destroyable
	Renderer

	configuration RendererConfiguration

	surface              vk.Surface
	shaders              []Shader
	currentSurfaceHeight uint32
	currentSurfaceWidth  uint32

	swapchain            vk.Swapchain
	swapchainImages      []vk.Image
	swapchainImageViews  []vk.ImageView
	swapchainAttachments []vk.AttachmentDescription
	framebuffers         []vk.Framebuffer

	logicalDevice  vk.Device
	physicalDevice vk.PhysicalDevice
	deviceQueue    vk.Queue

	imageFormat     vk.Format
	imageColorspace vk.ColorSpace

	viewport vk.Viewport
	scissor  vk.Rect2D

	pipelineLayout vk.PipelineLayout
	pipeline       vk.Pipeline
	pipelineCache  vk.PipelineCache

	descriptorPool       vk.DescriptorPool
	descriptorSetLayouts []vk.DescriptorSetLayout
	descriptorSets       []vk.DescriptorSet
	renderPass           vk.RenderPass

	depthImage       vk.Image
	depthImageView   vk.ImageView
	depthImageFormat vk.Format
	depthImageMemory vk.DeviceMemory

	commandPool    vk.CommandPool
	commandBuffers []vk.CommandBuffer

	imageFence              vk.Fence
	renderFinishedSemphore  vk.Semaphore
	imageAvailableSemaphore vk.Semaphore
	imageIndex              uint32

	currentQueueIndex  uint32
	graphicsQueueIndex uint32

	vertices             []Vertex
	vertexBuffer         vk.Buffer
	vertexMemory         vk.DeviceMemory
	uniformBuffers       []vk.Buffer
	uniformBuffersMemory []vk.DeviceMemory
}

// Initialise implements interface
func (v *VulkanRenderer) Initialise() error {
	// TODO: Make extension name escaping bearable
	requiredExtensions := []string{
		vk.KhrSwapchainExtensionName,
	}

	{
		var (
			queueFamilyCount uint32
			queueFamilies    []vk.QueueFamilyProperties
		)
		vk.GetPhysicalDeviceQueueFamilyProperties(v.physicalDevice, &queueFamilyCount, nil)
		queueFamilies = make([]vk.QueueFamilyProperties, queueFamilyCount)
		vk.GetPhysicalDeviceQueueFamilyProperties(v.physicalDevice, &queueFamilyCount, queueFamilies)

		if queueFamilyCount == 0 {
			return errors.New("vk.GetPhysicalDeviceQueueFamilyProperties(): no queuefamilies on GPU")
		}

		/* Find a suitable queue family for the target Vulkan mode */
		var graphicsFound bool
		var presentFound bool
		var separateQueue bool
		for i := uint32(0); i < queueFamilyCount; i++ {
			var (
				required        vk.QueueFlags
				supportsPresent vk.Bool32
				needsPresent    bool
			)
			if graphicsFound {
				// looking for separate present queue
				separateQueue = true
				vk.GetPhysicalDeviceSurfaceSupport(v.physicalDevice, i, v.surface, &supportsPresent)
				if supportsPresent.B() {
					v.currentQueueIndex = i
					presentFound = true
					break
				}
			}

			required |= vk.QueueFlags(vk.QueueGraphicsBit)
			vk.GetPhysicalDeviceSurfaceSupport(v.physicalDevice, i, v.surface, &supportsPresent)
			queueFamilies[i].Deref()
			if queueFamilies[i].QueueFlags&required != 0 {
				if !needsPresent || (needsPresent && supportsPresent.B()) {
					v.graphicsQueueIndex = i
					graphicsFound = true
					break
				} else if needsPresent {
					v.graphicsQueueIndex = i
					graphicsFound = true
					// need present, but this one doesn't support
					// continue lookup
				}
			}
		}
		if separateQueue && !presentFound {
			return errors.New("vulkan error: could not found separate queue with present capabilities")
		}
		if !graphicsFound {
			return errors.New("vulkan error: could not find a suitable queue family for the target Vulkan mode")
		}
	}

	/* Logical Device setup */
	queueInfos := []vk.DeviceQueueCreateInfo{{
		SType:            vk.StructureTypeDeviceQueueCreateInfo,
		QueueFamilyIndex: 0,
		QueueCount:       1,
		PQueuePriorities: []float32{1, 0},
	}}

	var vkDevice vk.Device
	dci := vk.DeviceCreateInfo{
		SType:                   vk.StructureTypeDeviceCreateInfo,
		QueueCreateInfoCount:    uint32(len(queueInfos)),
		PQueueCreateInfos:       queueInfos,
		EnabledExtensionCount:   uint32(len(requiredExtensions)),
		PpEnabledExtensionNames: safeStrings(requiredExtensions),
	}
	if err := vk.Error(vk.CreateDevice(v.physicalDevice, &dci, nil, &vkDevice)); err != nil {
		return errors.New("vk.CreateDevice(): " + err.Error())
	}

	var deviceQueue vk.Queue
	vk.GetDeviceQueue(vkDevice, v.graphicsQueueIndex, 0, &deviceQueue)

	v.deviceQueue = deviceQueue
	v.logicalDevice = vkDevice

	/* ImageFormat */
	var (
		surfaceFormatCount uint32
		surfaceFormats     []vk.SurfaceFormat
	)

	if err := vk.Error(vk.GetPhysicalDeviceSurfaceFormats(v.physicalDevice, v.surface, &surfaceFormatCount, nil)); err != nil {
		return errors.New("vk.GetPhysicalDeviceSurfaceFormats(): " + err.Error())
	}

	surfaceFormats = make([]vk.SurfaceFormat, surfaceFormatCount)
	if err := vk.Error(vk.GetPhysicalDeviceSurfaceFormats(v.physicalDevice, v.surface, &surfaceFormatCount, surfaceFormats)); err != nil {
		return errors.New("vk.GetPhysicalDeviceSurfaceFormats(): " + err.Error())
	}

	surfaceFormats[0].Deref()

	{
		var supported vk.Bool32
		if err := vk.Error(vk.GetPhysicalDeviceSurfaceSupport(v.physicalDevice, 0, v.surface, &supported)); err != nil {
			return errors.New("vk.GetPhysicalDeviceSurfaceSupport(): " + err.Error())
		}

		if !supported.B() {
			return fmt.Errorf("vk.GetPhysicalDeviceSurfaceSupport(): surface is not supported")
		}
	}
	v.imageFormat = surfaceFormats[0].Format
	v.imageColorspace = surfaceFormats[0].ColorSpace

	/* Swapchain setup */
	if err := v.createSwapchain(nil); err != nil {
		return err
	}

	/* Viewport and scissors creation */
	v.createViewport()

	// TODO: Depth and stencil testing VkPipelineDepthStencilStateCreateInfo
	// TODO: When making dynamic state changes refer to  VkPipelineDynamicStateCreateInfo
	// Dynamic state in vulkan-tutorial.com

	/* Depth image */
	if err := v.prepareDepthImage(); err != nil {
		return err
	}

	// /* Uniform buffers */
	// if err := v.prepareUniformBuffers(); err != nil {
	// 	return err
	// }

	/* Pipeline Layout */
	if err := v.createPipelineLayout(); err != nil {
		return err
	}

	/* Render pass */
	if err := v.createRenderPass(); err != nil {
		return err
	}

	/* Shaders */
	if err := v.loadShaders(); err != nil {
		return err
	}

	/* Pipeline cache */
	if err := v.createPipelineCache(); err != nil {
		return err
	}

	/* Pipeline */
	if err := v.createPipeline(); err != nil {
		return err
	}

	if err := v.createImageViews(); err != nil {
		return err
	}

	if err := v.createFramebuffers(); err != nil {
		return err
	}

	if err := v.createCommandPool(); err != nil {
		return err
	}

	if err := v.createVertexBuffers(); err != nil {
		return err
	}

	if err := v.createUniformBuffers(); err != nil {
		return err
	}

	if err := v.prepareDescriptorPool(); err != nil {
		return err
	}

	if err := v.createDescriptorSets(); err != nil {
		return err
	}

	if err := v.allocateCommandBuffers(); err != nil {
		return err
	}

	if err := v.createSynchronization(); err != nil {
		return err
	}

	for idx := range v.swapchainImages {
		v.updateUniformBuffers(uint32(idx))
	}

	/* Fill in command buffers */
	if err := v.buildCommandBuffers(); err != nil {
		return err
	}

	return nil
}

func (v *VulkanRenderer) createUniformBuffers() error {
	bufferSize := vk.DeviceSize(unsafe.Sizeof(Uniform{}))
	uniformBuffers := make([]vk.Buffer, len(v.swapchainImages))
	uniformBuffersMemory := make([]vk.DeviceMemory, len(v.swapchainImages))

	for idx := 0; idx < len(v.swapchainImages); idx++ {
		bci := vk.BufferCreateInfo{
			SType:       vk.StructureTypeBufferCreateInfo,
			Size:        bufferSize,
			Usage:       vk.BufferUsageFlags(vk.BufferUsageUniformBufferBit),
			SharingMode: vk.SharingModeExclusive,
		}
		if err := vk.Error(vk.CreateBuffer(v.logicalDevice, &bci, nil, &uniformBuffers[idx])); err != nil {
			return fmt.Errorf("vk.CreateBuffer(): %s", err.Error())
		}

		var memoryRequirements vk.MemoryRequirements
		vk.GetBufferMemoryRequirements(v.logicalDevice, uniformBuffers[idx], &memoryRequirements)
		memoryRequirements.Deref()
		memTypeIdx, err := findMemoryType(v.physicalDevice, memoryRequirements.MemoryTypeBits, vk.MemoryPropertyFlags(vk.MemoryPropertyHostVisibleBit|vk.MemoryPropertyHostCoherentBit))
		if err != nil {
			return err
		}

		mai := vk.MemoryAllocateInfo{
			SType:           vk.StructureTypeMemoryAllocateInfo,
			AllocationSize:  memoryRequirements.Size,
			MemoryTypeIndex: memTypeIdx,
		}

		if err := vk.Error(vk.AllocateMemory(v.logicalDevice, &mai, nil, &uniformBuffersMemory[idx])); err != nil {
			return fmt.Errorf("vk.AllocateMemory(): %s", err.Error())
		}

		vk.BindBufferMemory(v.logicalDevice, uniformBuffers[idx], uniformBuffersMemory[idx], 0)
	}

	v.uniformBuffers = uniformBuffers
	v.uniformBuffersMemory = uniformBuffersMemory
	return nil
}

func (v *VulkanRenderer) createVertexBuffers() error {
	bci := vk.BufferCreateInfo{
		SType:       vk.StructureTypeBufferCreateInfo,
		Size:        vk.DeviceSize(int(unsafe.Sizeof(Vertex{})) * len(v.vertices)),
		Usage:       vk.BufferUsageFlags(vk.BufferUsageVertexBufferBit),
		SharingMode: vk.SharingModeExclusive,
	}

	var vertexBuffer vk.Buffer
	if err := vk.Error(vk.CreateBuffer(v.logicalDevice, &bci, nil, &vertexBuffer)); err != nil {
		return fmt.Errorf("vk.CreateBuffer(): %s", err.Error())
	}
	v.vertexBuffer = vertexBuffer

	memoryRequirements := vk.MemoryRequirements{}
	vk.GetBufferMemoryRequirements(v.logicalDevice, vertexBuffer, &memoryRequirements)
	memoryRequirements.Deref()

	memoryTypeIndex, err := findMemoryType(v.physicalDevice, memoryRequirements.MemoryTypeBits, vk.MemoryPropertyFlags(vk.MemoryPropertyHostVisibleBit|vk.MemoryPropertyHostCoherentBit))
	if err != nil {
		return err
	}

	mai := vk.MemoryAllocateInfo{
		SType:           vk.StructureTypeMemoryAllocateInfo,
		AllocationSize:  memoryRequirements.Size,
		MemoryTypeIndex: memoryTypeIndex,
	}

	var vertexMemory vk.DeviceMemory
	if err := vk.Error(vk.AllocateMemory(v.logicalDevice, &mai, nil, &vertexMemory)); err != nil {
		return fmt.Errorf("vk.AllocateMemory(): %s", err.Error())
	}
	v.vertexMemory = vertexMemory

	if err := vk.Error(vk.BindBufferMemory(v.logicalDevice, vertexBuffer, vertexMemory, 0)); err != nil {
		return fmt.Errorf("vk.BindBufferMemory(): %s", err.Error())
	}

	var vertexMappedMemory unsafe.Pointer
	vk.MapMemory(v.logicalDevice, vertexMemory, 0, bci.Size, 0, &vertexMappedMemory)

	vertexCastMemory := *(*[]Vertex)(unsafe.Pointer(&sliceHeader{
		Data: uintptr(vertexMappedMemory),
		Cap:  len(v.vertices),
		Len:  len(v.vertices),
	}))
	copy(vertexCastMemory, v.vertices[:])

	// Approach #2
	// buf := new(bytes.Buffer)
	// binary.Write(buf, binary.LittleEndian, v.vertices)
	// rawBytes := buf.Bytes()
	// vk.Memcopy(vertexMappedMemory, rawBytes)

	vk.UnmapMemory(v.logicalDevice, vertexMemory)

	return nil
}

func findMemoryType(device vk.PhysicalDevice, filter uint32, properties vk.MemoryPropertyFlags) (uint32, error) {
	memoryProperties := vk.PhysicalDeviceMemoryProperties{}
	vk.GetPhysicalDeviceMemoryProperties(device, &memoryProperties)
	memoryProperties.Deref()

	for idx := uint32(0); idx < memoryProperties.MemoryTypeCount; idx++ {
		memoryProperties.MemoryTypes[idx].Deref()
		if filter&(1<<idx) != 0 && (memoryProperties.MemoryTypes[idx].PropertyFlags&properties) == properties {
			return idx, nil
		}
	}
	return 0, errors.New("memory type not found for vertex buffer")
}

func (v *VulkanRenderer) destroyBeforeRecreatePipeline() {
	vk.FreeCommandBuffers(v.logicalDevice, v.commandPool, uint32(len(v.commandBuffers)), v.commandBuffers)

	for _, mem := range v.uniformBuffersMemory {
		vk.FreeMemory(v.logicalDevice, mem, nil)
	}

	for _, buf := range v.uniformBuffers {
		vk.DestroyBuffer(v.logicalDevice, buf, nil)
	}

	for _, fb := range v.framebuffers {
		vk.DestroyFramebuffer(v.logicalDevice, fb, nil)
	}
	v.framebuffers = []vk.Framebuffer{}

	vk.DestroyDescriptorPool(v.logicalDevice, v.descriptorPool, nil)
	for _, descriptorLayout := range v.descriptorSetLayouts {
		vk.DestroyDescriptorSetLayout(v.logicalDevice, descriptorLayout, nil)
	}

	// Swapchain resources
	for _, iv := range v.swapchainImageViews {
		vk.DestroyImageView(v.logicalDevice, iv, nil)
	}
	v.swapchainImageViews = []vk.ImageView{}

	for _, i := range v.swapchainImages {
		vk.DestroyImage(v.logicalDevice, i, nil)
	}
	v.swapchainImages = []vk.Image{}

	// Depth image resources
	vk.DestroyImage(v.logicalDevice, v.depthImage, nil)
	vk.DestroyImageView(v.logicalDevice, v.depthImageView, nil)
	vk.FreeMemory(v.logicalDevice, v.depthImageMemory, nil)

	vk.DestroyRenderPass(v.logicalDevice, v.renderPass, nil)

	vk.DestroyPipeline(v.logicalDevice, v.pipeline, nil)
	vk.DestroyPipelineLayout(v.logicalDevice, v.pipelineLayout, nil)
}

func (v *VulkanRenderer) recreatePipeline() error {
	vk.DeviceWaitIdle(v.logicalDevice)
	v.destroyBeforeRecreatePipeline()

	if err := v.createSwapchain(v.swapchain); err != nil {
		return err
	}

	if err := v.prepareDepthImage(); err != nil {
		return err
	}

	if err := v.createRenderPass(); err != nil {
		return err
	}

	if err := v.createPipelineLayout(); err != nil {
		return err
	}

	if err := v.createPipeline(); err != nil {
		return err
	}

	if err := v.createImageViews(); err != nil {
		return err
	}

	if err := v.createFramebuffers(); err != nil {
		return err
	}

	if err := v.prepareDescriptorPool(); err != nil {
		return err
	}

	if err := v.createUniformBuffers(); err != nil {
		return err
	}

	if err := v.createDescriptorSets(); err != nil {
		return err
	}

	if err := v.allocateCommandBuffers(); err != nil {
		return err
	}

	if err := v.buildCommandBuffers(); err != nil {
		return err
	}

	// prepareDescriptorPool (later)
	return nil
}

func (v *VulkanRenderer) createPipelineCache() error {
	pcci := vk.PipelineCacheCreateInfo{
		SType: vk.StructureTypePipelineCacheCreateInfo,
	}

	var pipelineCache vk.PipelineCache
	if err := vk.Error(vk.CreatePipelineCache(v.logicalDevice, &pcci, nil, &pipelineCache)); err != nil {
		return errors.New("vk.CreatePipelineCache(): " + err.Error())
	}
	v.pipelineCache = pipelineCache
	return nil
}

func (v *VulkanRenderer) buildCommandBuffers() error {
	for idx, commandBuffer := range v.commandBuffers {
		cbbi := vk.CommandBufferBeginInfo{
			SType: vk.StructureTypeCommandBufferBeginInfo,
			Flags: vk.CommandBufferUsageFlags(vk.CommandBufferUsageSimultaneousUseBit),
		}
		if err := vk.Error(vk.BeginCommandBuffer(commandBuffer, &cbbi)); err != nil {
			return fmt.Errorf("vk.BeginCommandBuffer()[%d]: %s", idx, err.Error())
		}

		clearValues := make([]vk.ClearValue, 2)
		clearValues[1].SetDepthStencil(1, 0)
		clearValues[0].SetColor([]float32{
			0.005, 0.005, 0.005, 0.005,
		})

		rpbi := vk.RenderPassBeginInfo{
			SType:       vk.StructureTypeRenderPassBeginInfo,
			RenderPass:  v.renderPass,
			Framebuffer: v.framebuffers[idx],
			RenderArea: vk.Rect2D{
				Offset: vk.Offset2D{
					X: 0, Y: 0,
				},
				Extent: vk.Extent2D{
					Width:  v.currentSurfaceWidth,
					Height: v.currentSurfaceHeight,
				},
			},
			ClearValueCount: 2,
			PClearValues:    clearValues,
		}
		vk.CmdBeginRenderPass(commandBuffer, &rpbi, vk.SubpassContentsInline)
		vk.CmdBindPipeline(commandBuffer, vk.PipelineBindPointGraphics, v.pipeline)
		vk.CmdSetViewport(commandBuffer, 0, 1, []vk.Viewport{v.viewport})
		vk.CmdSetScissor(commandBuffer, 0, 1, []vk.Rect2D{v.scissor})
		vk.CmdBindVertexBuffers(commandBuffer, 0, 1, []vk.Buffer{v.vertexBuffer}, []vk.DeviceSize{0})
		vk.CmdBindDescriptorSets(commandBuffer, vk.PipelineBindPointGraphics, v.pipelineLayout, 0, 1, v.descriptorSets, 0, nil)
		vk.CmdDraw(commandBuffer, uint32(len(v.vertices)), 1, 0, 0)
		vk.CmdEndRenderPass(commandBuffer)

		if err := vk.Error(vk.EndCommandBuffer(commandBuffer)); err != nil {
			return fmt.Errorf("vk.EndCommandBuffer()[%d]: %s", idx, err.Error())
		}
	}
	return nil
}

var constant float32

func (v *VulkanRenderer) updateUniformBuffers(imageIdx uint32) {
	constant += 0.05
	ubo := Uniform{
		Model:      glm.HomogRotate3D(constant, glm.Vec3{0, 1, 1}),
		View:       glm.LookAt(2, 2, 2, 0, 0, 0, 0, 0, 1),
		Projection: glm.Perspective(45, (float32)(v.currentSurfaceWidth)/(float32)(v.currentSurfaceHeight), 0.1, 10),
	}
	//ubo.Projection[5] *= -1 // Flip from OpenGl to Vulkan projection

	var mappedMemory unsafe.Pointer
	vk.MapMemory(v.logicalDevice, v.uniformBuffersMemory[imageIdx], 0, vk.DeviceSize(unsafe.Sizeof(ubo)), 0, &mappedMemory)
	castMemory := *(*[]Uniform)(unsafe.Pointer(&sliceHeader{
		Data: uintptr(mappedMemory),
		Cap:  1,
		Len:  1,
	}))
	copy(castMemory, []Uniform{ubo})
	vk.UnmapMemory(v.logicalDevice, v.uniformBuffersMemory[imageIdx])
}

// Draw implements interface
func (v *VulkanRenderer) Draw() error {
	if result := vk.AcquireNextImage(v.logicalDevice, v.swapchain, math.MaxUint64, v.imageAvailableSemaphore, nil, &v.imageIndex); result == vk.ErrorOutOfDate {
		if err := v.recreatePipeline(); err != nil {
			return err
		}
		return nil
	}

	v.updateUniformBuffers(v.imageIndex)

	submit := []vk.SubmitInfo{{
		SType:              vk.StructureTypeSubmitInfo,
		WaitSemaphoreCount: 1,
		PWaitSemaphores:    []vk.Semaphore{v.imageAvailableSemaphore},
		PWaitDstStageMask: []vk.PipelineStageFlags{
			vk.PipelineStageFlags(vk.PipelineStageColorAttachmentOutputBit),
		},
		CommandBufferCount:   1,
		PCommandBuffers:      []vk.CommandBuffer{v.commandBuffers[v.imageIndex]},
		SignalSemaphoreCount: 1,
		PSignalSemaphores:    []vk.Semaphore{v.renderFinishedSemphore},
	}}

	if err := vk.Error(vk.QueueSubmit(v.deviceQueue, 1, submit, nil)); err != nil {
		return err
	}

	swapchains := []vk.Swapchain{v.swapchain}
	presentInfo := vk.PresentInfo{
		SType:              vk.StructureTypePresentInfo,
		WaitSemaphoreCount: 1,
		PWaitSemaphores:    []vk.Semaphore{v.renderFinishedSemphore},
		SwapchainCount:     1,
		PSwapchains:        swapchains,
		PImageIndices:      []uint32{v.imageIndex},
	}

	presentResult := vk.QueuePresent(v.deviceQueue, &presentInfo)
	if presentResult == vk.ErrorOutOfDate {
		if err := v.recreatePipeline(); err != nil {
			return err
		}
		return nil
	}

	if err := vk.Error(presentResult); err != nil {
		return errors.New("vk.QueuePresent(): " + err.Error())
	}

	return nil
}

// Present implements interface
func (v *VulkanRenderer) Present() error {
	return nil
}

func (v *VulkanRenderer) createViewport() {
	viewport := vk.Viewport{
		X:        0,
		Y:        0,
		Width:    float32(v.currentSurfaceWidth),
		Height:   float32(v.currentSurfaceHeight),
		MinDepth: 0,
		MaxDepth: 1,
	}

	scissor := vk.Rect2D{
		Offset: vk.Offset2D{
			X: 0,
			Y: 0,
		},
		Extent: vk.Extent2D{
			Width:  v.currentSurfaceWidth,
			Height: v.currentSurfaceHeight,
		},
	}
	v.viewport = viewport
	v.scissor = scissor
}

func (v *VulkanRenderer) createDescriptorSets() error {
	descriptorSets := make([]vk.DescriptorSet, len(v.swapchainImages))
	dsai := vk.DescriptorSetAllocateInfo{
		SType:              vk.StructureTypeDescriptorSetAllocateInfo,
		DescriptorPool:     v.descriptorPool,
		DescriptorSetCount: 1,
		PSetLayouts:        v.descriptorSetLayouts,
	}

	for idx := range v.swapchainImages {
		if err := vk.Error(vk.AllocateDescriptorSets(v.logicalDevice, &dsai, &descriptorSets[idx])); err != nil {
			return fmt.Errorf("vk.AllocateDescriptorSets(): %s", err.Error())
		}

		dbi := vk.DescriptorBufferInfo{
			Buffer: v.uniformBuffers[idx],
			Offset: 0,
			Range:  vk.DeviceSize(unsafe.Sizeof(Uniform{})),
		}
		wds := vk.WriteDescriptorSet{
			SType:           vk.StructureTypeWriteDescriptorSet,
			DstSet:          descriptorSets[idx],
			DstBinding:      0,
			DstArrayElement: 0,
			DescriptorType:  vk.DescriptorTypeUniformBuffer,
			DescriptorCount: 1,
			PBufferInfo:     []vk.DescriptorBufferInfo{dbi},
		}
		vk.UpdateDescriptorSets(v.logicalDevice, 1, []vk.WriteDescriptorSet{wds}, 0, nil)
	}
	v.descriptorSets = descriptorSets
	return nil
}

func (v *VulkanRenderer) prepareDescriptorPool() error {
	dpci := vk.DescriptorPoolCreateInfo{
		SType:         vk.StructureTypeDescriptorPoolCreateInfo,
		MaxSets:       uint32(len(v.swapchainImages)),
		PoolSizeCount: 1,
		PPoolSizes: []vk.DescriptorPoolSize{{
			Type:            vk.DescriptorTypeUniformBuffer,
			DescriptorCount: uint32(len(v.swapchainImages)),
		}},
	}

	var descriptorPool vk.DescriptorPool
	if err := vk.Error(vk.CreateDescriptorPool(v.logicalDevice, &dpci, nil, &descriptorPool)); err != nil {
		return err
	}
	v.descriptorPool = descriptorPool

	return nil
}

func (v *VulkanRenderer) prepareDepthImage() error {
	depthFormat := vk.FormatD16Unorm
	ici := vk.ImageCreateInfo{
		SType:     vk.StructureTypeImageCreateInfo,
		ImageType: vk.ImageType2d,
		Format:    depthFormat,
		Extent: vk.Extent3D{
			Width:  v.currentSurfaceWidth,
			Height: v.currentSurfaceHeight,
			Depth:  1,
		},
		MipLevels:   1,
		ArrayLayers: 1,
		Samples:     vk.SampleCount1Bit,
		Tiling:      vk.ImageTilingOptimal,
		Usage:       vk.ImageUsageFlags(vk.ImageUsageDepthStencilAttachmentBit),
	}

	var image vk.Image
	if err := vk.Error(vk.CreateImage(v.logicalDevice, &ici, nil, &image)); err != nil {
		return err
	}

	var memoryRequirements vk.MemoryRequirements
	vk.GetImageMemoryRequirements(v.logicalDevice, image, &memoryRequirements)
	memoryRequirements.Deref()

	memoryType, err := v.getMemoryType(memoryRequirements.MemoryTypeBits,
		vk.MemoryPropertyFlags(vk.MemoryPropertyDeviceLocalBit))
	if err != nil {
		return err
	}

	mai := vk.MemoryAllocateInfo{
		SType:           vk.StructureTypeMemoryAllocateInfo,
		AllocationSize:  memoryRequirements.Size,
		MemoryTypeIndex: memoryType,
	}

	var memory vk.DeviceMemory
	if err := vk.Error(vk.AllocateMemory(v.logicalDevice, &mai, nil, &memory)); err != nil {
		return err
	}

	if err := vk.Error(vk.BindImageMemory(v.logicalDevice, image, memory, 0)); err != nil {
		return err
	}

	ivci := vk.ImageViewCreateInfo{
		SType:  vk.StructureTypeImageViewCreateInfo,
		Format: depthFormat,
		SubresourceRange: vk.ImageSubresourceRange{
			AspectMask: vk.ImageAspectFlags(vk.ImageAspectDepthBit),
			LevelCount: 1,
			LayerCount: 1,
		},
		ViewType: vk.ImageViewType2d,
		Image:    image,
	}

	var view vk.ImageView
	if err := vk.Error(vk.CreateImageView(v.logicalDevice, &ivci, nil, &view)); err != nil {
		return err
	}

	v.depthImage = image
	v.depthImageView = view
	v.depthImageMemory = memory
	v.depthImageFormat = depthFormat

	return nil
}

func (v *VulkanRenderer) createSynchronization() error {
	sci := vk.SemaphoreCreateInfo{
		SType: vk.StructureTypeSemaphoreCreateInfo,
	}
	fci := vk.FenceCreateInfo{
		SType: vk.StructureTypeFenceCreateInfo,
	}

	var (
		imageAvailableSemaphore vk.Semaphore
		renderFinishedSemphore  vk.Semaphore
		fence                   vk.Fence
	)

	if err := vk.Error(vk.CreateSemaphore(v.logicalDevice, &sci, nil, &imageAvailableSemaphore)); err != nil {
		return errors.New("vk.CreateSemaphore(): " + err.Error())
	}
	if err := vk.Error(vk.CreateSemaphore(v.logicalDevice, &sci, nil, &renderFinishedSemphore)); err != nil {
		return errors.New("vk.CreateSemaphore(): " + err.Error())
	}
	if err := vk.Error(vk.CreateFence(v.logicalDevice, &fci, nil, &fence)); err != nil {
		return errors.New("vk.CreateFence(): " + err.Error())
	}

	v.imageAvailableSemaphore = imageAvailableSemaphore
	v.renderFinishedSemphore = renderFinishedSemphore
	v.imageFence = fence

	return nil
}

func (v *VulkanRenderer) createCommandPool() error {
	cpci := vk.CommandPoolCreateInfo{
		SType:            vk.StructureTypeCommandPoolCreateInfo,
		QueueFamilyIndex: v.graphicsQueueIndex,
	}

	var commandPool vk.CommandPool
	if err := vk.Error(vk.CreateCommandPool(v.logicalDevice, &cpci, nil, &commandPool)); err != nil {
		return errors.New("vk.CreateCommandPool(): " + err.Error())
	}
	v.commandPool = commandPool

	return nil
}

func (v *VulkanRenderer) allocateCommandBuffers() error {

	cbai := vk.CommandBufferAllocateInfo{
		SType:              vk.StructureTypeCommandBufferAllocateInfo,
		CommandPool:        v.commandPool,
		Level:              vk.CommandBufferLevelPrimary,
		CommandBufferCount: uint32(len(v.swapchainImageViews)),
	}

	commandBuffers := make([]vk.CommandBuffer, len(v.swapchainImageViews))
	if err := vk.Error(vk.AllocateCommandBuffers(v.logicalDevice, &cbai, commandBuffers)); err != nil {
		return errors.New("vk.AllocateCommandBuffers(): " + err.Error())
	}
	v.commandBuffers = commandBuffers

	return nil
}

func (v *VulkanRenderer) prepareUniformBuffers() error {
	// vk.CreateBuffer
	// vk.AllocateMemory
	// vk.BindBufferMemory
	bci := vk.BufferCreateInfo{
		SType: vk.StructureTypeBufferCreateInfo,
		Size:  10,
		Usage: vk.BufferUsageFlags(vk.BufferUsageUniformBufferBit),
	}

	var buffer vk.Buffer
	if err := vk.Error(vk.CreateBuffer(v.logicalDevice, &bci, nil, &buffer)); err != nil {
		return err
	}

	var memoryRequirements vk.MemoryRequirements
	vk.GetBufferMemoryRequirements(v.logicalDevice, buffer, &memoryRequirements)
	memoryRequirements.Deref()

	memoryType, err := v.getMemoryType(memoryRequirements.MemoryTypeBits,
		vk.MemoryPropertyFlags(vk.MemoryPropertyHostVisibleBit|vk.MemoryPropertyHostCoherentBit))
	if err != nil {
		return err
	}

	allocationInfo := vk.MemoryAllocateInfo{
		SType:           vk.StructureTypeMemoryAllocateInfo,
		AllocationSize:  memoryRequirements.Size,
		MemoryTypeIndex: memoryType,
	}

	var memory vk.DeviceMemory
	if err := vk.Error(vk.AllocateMemory(v.logicalDevice, &allocationInfo, nil, &memory)); err != nil {
		return err
	}

	if err := vk.Error(vk.BindBufferMemory(v.logicalDevice, buffer, memory, 0)); err != nil {
		return err
	}

	return nil
}

func (v *VulkanRenderer) createFramebuffers() error {
	for _, image := range v.swapchainImageViews {
		attachments := []vk.ImageView{
			image,
			v.depthImageView,
		}
		fci := vk.FramebufferCreateInfo{
			SType:           vk.StructureTypeFramebufferCreateInfo,
			RenderPass:      v.renderPass,
			AttachmentCount: uint32(len(attachments)),
			PAttachments:    attachments,
			Width:           v.currentSurfaceWidth,
			Height:          v.currentSurfaceHeight,
			Layers:          1,
		}

		var framebuffer vk.Framebuffer
		if err := vk.Error(vk.CreateFramebuffer(v.logicalDevice, &fci, nil, &framebuffer)); err != nil {
			return err
		}
		v.framebuffers = append(v.framebuffers, framebuffer)
	}
	return nil
}

func (v *VulkanRenderer) getMemoryType(typeBits uint32, properties vk.MemoryPropertyFlags) (uint32, error) {
	var memoryProperties vk.PhysicalDeviceMemoryProperties
	vk.GetPhysicalDeviceMemoryProperties(v.physicalDevice, &memoryProperties)
	memoryProperties.Deref()

	for idx := uint32(0); idx < memoryProperties.MemoryTypeCount; idx++ {
		if (typeBits & 1) == 1 {
			memoryProperties.MemoryTypes[idx].Deref()
			if (memoryProperties.MemoryTypes[idx].PropertyFlags & properties) == properties {
				return idx, nil
			}
		}
		typeBits >>= 1
	}
	return 0, errors.New("requested memory type not found")
}

func (v *VulkanRenderer) createPipeline() error {
	pipelineShaderStagesInfo := make([]vk.PipelineShaderStageCreateInfo, len(v.shaders))
	for idx, shader := range v.shaders {

		var stage vk.ShaderStageFlagBits
		switch shader.Type() {
		case VertexShaderType:
			stage = vk.ShaderStageVertexBit
		case FragmentShaderType:
			stage = vk.ShaderStageFragmentBit
		default:
			return errors.New("unsupported shader type attempted creation")
		}

		var shaderModule vk.ShaderModule
		if sm, ok := shader.ShaderModule().(vk.ShaderModule); ok {
			shaderModule = sm
		} else {
			return errors.New("failed to assert shader module to it's original type")
		}

		pipelineShaderStagesInfo[idx].SType = vk.StructureTypePipelineShaderStageCreateInfo
		pipelineShaderStagesInfo[idx].Stage = stage
		pipelineShaderStagesInfo[idx].Module = shaderModule
		pipelineShaderStagesInfo[idx].PName = safeString("main")
	}

	vertexAttributeDescriptions := vertexAttributeDescriptions()
	vertexBindingDescriptions := vertexBindingDescriptions()

	gpci := []vk.GraphicsPipelineCreateInfo{{
		SType:      vk.StructureTypeGraphicsPipelineCreateInfo,
		StageCount: uint32(len(pipelineShaderStagesInfo)),
		PStages:    pipelineShaderStagesInfo,
		PVertexInputState: &vk.PipelineVertexInputStateCreateInfo{
			SType:                           vk.StructureTypePipelineVertexInputStateCreateInfo,
			VertexAttributeDescriptionCount: uint32(len(vertexAttributeDescriptions)),
			PVertexAttributeDescriptions:    vertexAttributeDescriptions,
			VertexBindingDescriptionCount:   uint32(len(vertexBindingDescriptions)),
			PVertexBindingDescriptions:      vertexBindingDescriptions,
		},
		PInputAssemblyState: &vk.PipelineInputAssemblyStateCreateInfo{
			SType:    vk.StructureTypePipelineInputAssemblyStateCreateInfo,
			Topology: vk.PrimitiveTopologyTriangleList,
		},
		PViewportState: &vk.PipelineViewportStateCreateInfo{
			SType:         vk.StructureTypePipelineViewportStateCreateInfo,
			ViewportCount: 1,
			ScissorCount:  1,
		},
		PRasterizationState: &vk.PipelineRasterizationStateCreateInfo{
			SType:       vk.StructureTypePipelineRasterizationStateCreateInfo,
			PolygonMode: vk.PolygonModeFill,
			CullMode:    vk.CullModeFlags(vk.CullModeBackBit),
			FrontFace:   vk.FrontFaceClockwise,
			LineWidth:   1.0,
		},
		PDepthStencilState: &vk.PipelineDepthStencilStateCreateInfo{
			SType:                 vk.StructureTypePipelineDepthStencilStateCreateInfo,
			DepthTestEnable:       vk.True,
			DepthWriteEnable:      vk.True,
			DepthCompareOp:        vk.CompareOpLessOrEqual,
			DepthBoundsTestEnable: vk.False,
			Back: vk.StencilOpState{
				FailOp:    vk.StencilOpKeep,
				PassOp:    vk.StencilOpKeep,
				CompareOp: vk.CompareOpAlways,
			},
			StencilTestEnable: vk.False,
			Front: vk.StencilOpState{
				FailOp:    vk.StencilOpKeep,
				PassOp:    vk.StencilOpKeep,
				CompareOp: vk.CompareOpAlways,
			},
		},
		PMultisampleState: &vk.PipelineMultisampleStateCreateInfo{
			SType:                vk.StructureTypePipelineMultisampleStateCreateInfo,
			RasterizationSamples: vk.SampleCount1Bit,
		},
		PColorBlendState: &vk.PipelineColorBlendStateCreateInfo{
			SType:           vk.StructureTypePipelineColorBlendStateCreateInfo,
			AttachmentCount: 1,
			PAttachments: []vk.PipelineColorBlendAttachmentState{{
				ColorWriteMask: 0xF,
				BlendEnable:    vk.False,
			}},
		},
		PDynamicState: &vk.PipelineDynamicStateCreateInfo{
			SType:             vk.StructureTypePipelineDynamicStateCreateInfo,
			DynamicStateCount: 2,
			PDynamicStates: []vk.DynamicState{
				vk.DynamicStateScissor,
				vk.DynamicStateViewport,
			},
		},
		Layout:     v.pipelineLayout,
		RenderPass: v.renderPass,
	}}

	pipelines := make([]vk.Pipeline, len(gpci))
	if err := vk.Error(vk.CreateGraphicsPipelines(v.logicalDevice, v.pipelineCache, uint32(len(gpci)), gpci, nil, pipelines)); err != nil {
		return errors.New("vk.CreateGraphicsPipelines(): " + err.Error())
	}
	v.pipeline = pipelines[0]
	return nil
}

func (v *VulkanRenderer) createSwapchain(oldSwapchain vk.Swapchain) error {
	var surfaceCapabilities vk.SurfaceCapabilities
	if err := vk.Error(vk.GetPhysicalDeviceSurfaceCapabilities(v.physicalDevice, v.surface, &surfaceCapabilities)); err != nil {
		return errors.New("vk.GetPhysicalDeviceSurfaceCapabilities(): " + err.Error())
	}

	// In case swapchain is being recreated
	if oldSwapchain != nil {
		surfaceCapabilities.Deref()
		surfaceCapabilities.CurrentExtent.Deref()
		v.currentSurfaceHeight = surfaceCapabilities.CurrentExtent.Height
		v.currentSurfaceWidth = surfaceCapabilities.CurrentExtent.Width
	}

	compositeAlpha := vk.CompositeAlphaOpaqueBit
	compositeAlphaFlags := []vk.CompositeAlphaFlagBits{
		vk.CompositeAlphaOpaqueBit,
		vk.CompositeAlphaPreMultipliedBit,
		vk.CompositeAlphaPostMultipliedBit,
		vk.CompositeAlphaInheritBit,
	}

	// CompositeAlpha
	for i := 0; i < len(compositeAlphaFlags); i++ {
		alphaFlags := vk.CompositeAlphaFlags(compositeAlphaFlags[i])
		flagSupported := surfaceCapabilities.SupportedCompositeAlpha&alphaFlags != 0
		if flagSupported {
			compositeAlpha = compositeAlphaFlags[i]
			break
		}
	}

	var swapchain vk.Swapchain
	scci := vk.SwapchainCreateInfo{
		SType:           vk.StructureTypeSwapchainCreateInfo,
		Surface:         v.surface,
		MinImageCount:   v.configuration.SwapchainSize,
		ImageFormat:     v.imageFormat,
		ImageColorSpace: v.imageColorspace,
		ImageExtent: vk.Extent2D{
			Width:  v.currentSurfaceWidth,
			Height: v.currentSurfaceHeight,
		},
		ImageUsage:       vk.ImageUsageFlags(vk.ImageUsageColorAttachmentBit),
		PreTransform:     vk.SurfaceTransformIdentityBit,
		CompositeAlpha:   compositeAlpha,
		PresentMode:      vk.PresentModeFifo,
		Clipped:          vk.True,
		ImageArrayLayers: 1,
		ImageSharingMode: vk.SharingModeExclusive,
		OldSwapchain:     oldSwapchain,
	}

	if err := vk.Error(vk.CreateSwapchain(v.logicalDevice, &scci, nil, &swapchain)); err != nil {
		return errors.New("vk.CreateSwapchain(): " + err.Error())
	}
	v.swapchain = swapchain

	var numImages uint32
	if err := vk.Error(vk.GetSwapchainImages(v.logicalDevice, v.swapchain, &numImages, nil)); err != nil {
		return errors.New("vk.GetSwapchainImages(num): " + err.Error())
	}

	v.swapchainImages = make([]vk.Image, numImages)
	if err := vk.Error(vk.GetSwapchainImages(v.logicalDevice, v.swapchain, &numImages, v.swapchainImages)); err != nil {
		return errors.New("vk.GetSwapchainImages(images): " + err.Error())
	}
	return nil
}

func (v *VulkanRenderer) createPipelineLayout() error {
	dslci := vk.DescriptorSetLayoutCreateInfo{
		SType:        vk.StructureTypeDescriptorSetLayoutCreateInfo,
		BindingCount: 1,
		PBindings: []vk.DescriptorSetLayoutBinding{
			vk.DescriptorSetLayoutBinding{
				DescriptorCount: 1,
				DescriptorType:  vk.DescriptorTypeUniformBuffer,
				StageFlags:      vk.ShaderStageFlags(vk.ShaderStageVertexBit),
				Binding:         0,
			},
		},
	}

	var descriptorSetLayouts []vk.DescriptorSetLayout
	for range v.swapchainImages {
		var descriptorSetLayout vk.DescriptorSetLayout
		if err := vk.Error(vk.CreateDescriptorSetLayout(v.logicalDevice, &dslci, nil, &descriptorSetLayout)); err != nil {
			return errors.New("vk.CreateDescriptorSetLayout(): " + err.Error())
		}
		descriptorSetLayouts = append(descriptorSetLayouts, descriptorSetLayout)
	}
	v.descriptorSetLayouts = descriptorSetLayouts

	plci := vk.PipelineLayoutCreateInfo{
		SType:          vk.StructureTypePipelineLayoutCreateInfo,
		SetLayoutCount: uint32(len(v.descriptorSetLayouts)),
		PSetLayouts:    v.descriptorSetLayouts,
	}

	var pipelineLayout vk.PipelineLayout
	if err := vk.Error(vk.CreatePipelineLayout(v.logicalDevice, &plci, nil, &pipelineLayout)); err != nil {
		return errors.New("vk.CreatePipelineLayout(): " + err.Error())
	}
	v.pipelineLayout = pipelineLayout
	return nil
}

func (v *VulkanRenderer) createRenderPass() error {
	swapchainAttachments := []vk.AttachmentDescription{
		vk.AttachmentDescription{
			Format:         v.imageFormat,
			Samples:        vk.SampleCount1Bit,
			LoadOp:         vk.AttachmentLoadOpClear,
			StoreOp:        vk.AttachmentStoreOpStore,
			StencilStoreOp: vk.AttachmentStoreOpDontCare,
			StencilLoadOp:  vk.AttachmentLoadOpDontCare,
			InitialLayout:  vk.ImageLayoutUndefined,
			FinalLayout:    vk.ImageLayoutPresentSrc,
		},
		vk.AttachmentDescription{
			Format:         vk.FormatD16Unorm,
			Samples:        vk.SampleCount1Bit,
			LoadOp:         vk.AttachmentLoadOpClear,
			StoreOp:        vk.AttachmentStoreOpDontCare,
			StencilLoadOp:  vk.AttachmentLoadOpDontCare,
			StencilStoreOp: vk.AttachmentStoreOpDontCare,
			InitialLayout:  vk.ImageLayoutUndefined,
			FinalLayout:    vk.ImageLayoutDepthStencilAttachmentOptimal,
		},
	}

	colorAttachmentRef := []vk.AttachmentReference{{
		Attachment: 0,
		Layout:     vk.ImageLayoutColorAttachmentOptimal,
	}}

	subpassDependency := vk.SubpassDependency{
		SrcSubpass:    vk.SubpassExternal,
		DstSubpass:    0,
		SrcStageMask:  vk.PipelineStageFlags(vk.PipelineStageColorAttachmentOutputBit),
		SrcAccessMask: 0,
		DstStageMask:  vk.PipelineStageFlags(vk.PipelineStageColorAttachmentOutputBit),
		DstAccessMask: vk.AccessFlags(vk.AccessColorAttachmentReadBit | vk.AccessColorAttachmentWriteBit),
	}

	subpass := vk.SubpassDescription{
		PipelineBindPoint:    vk.PipelineBindPointGraphics,
		ColorAttachmentCount: uint32(len(colorAttachmentRef)),
		PColorAttachments:    colorAttachmentRef,
	}

	rpci := vk.RenderPassCreateInfo{
		SType:           vk.StructureTypeRenderPassCreateInfo,
		AttachmentCount: uint32(len(swapchainAttachments)),
		PAttachments:    swapchainAttachments,
		SubpassCount:    1,
		PSubpasses:      []vk.SubpassDescription{subpass},
		DependencyCount: 1,
		PDependencies:   []vk.SubpassDependency{subpassDependency},
	}

	var renderPass vk.RenderPass
	if err := vk.Error(vk.CreateRenderPass(v.logicalDevice, &rpci, nil, &renderPass)); err != nil {
		return errors.New("vk.CreateRenderPass(): " + err.Error())
	}
	v.renderPass = renderPass
	v.swapchainAttachments = swapchainAttachments
	return nil
}

func (v *VulkanRenderer) createImageViews() error {
	for idx := 0; idx < len(v.swapchainImages); idx++ {
		var imageView vk.ImageView
		ivci := vk.ImageViewCreateInfo{
			SType:    vk.StructureTypeImageViewCreateInfo,
			Image:    v.swapchainImages[idx],
			ViewType: vk.ImageViewType2d,
			Format:   v.imageFormat,
			Components: vk.ComponentMapping{
				R: vk.ComponentSwizzleIdentity,
				G: vk.ComponentSwizzleIdentity,
				B: vk.ComponentSwizzleIdentity,
				A: vk.ComponentSwizzleIdentity,
			},
			SubresourceRange: vk.ImageSubresourceRange{
				AspectMask:     1,
				BaseMipLevel:   0,
				LevelCount:     1,
				BaseArrayLayer: 0,
				LayerCount:     1,
			},
		}

		if err := vk.Error(vk.CreateImageView(v.logicalDevice, &ivci, nil, &imageView)); err != nil {
			return errors.New("with index " + string(idx) + "vk.CreateImageView(): " + err.Error())
		}

		v.swapchainImageViews = append(v.swapchainImageViews, imageView)
	}
	return nil
}

func (v *VulkanRenderer) loadShaders() error {
	var shaders []Shader
	shaderFiles, shaderTypes, err := loadShaderFilesFromDirectory(v.configuration.ShaderDirectory)
	if err != nil {
		return err
	}

	for idx, val := range shaderFiles {
		shader, err := NewVulkanShader(val, shaderTypes[idx], v.logicalDevice)
		if err != nil {
			return err
		}
		shaders = append(shaders, shader)
	}
	v.shaders = shaders
	return nil
}

// DeviceIsSuitable implements interface
func (v VulkanRenderer) DeviceIsSuitable(device vk.PhysicalDevice) (bool, string) {
	// TODO: Add device suitability checking
	return true, ""
}

// Destroy implements interface
func (v *VulkanRenderer) Destroy() {
	vk.DeviceWaitIdle(v.logicalDevice)

	for _, shader := range v.shaders {
		shader.Destroy()
	}

	vk.DestroySemaphore(v.logicalDevice, v.imageAvailableSemaphore, nil)
	vk.DestroySemaphore(v.logicalDevice, v.renderFinishedSemphore, nil)
	vk.DestroyFence(v.logicalDevice, v.imageFence, nil)

	vk.DestroyCommandPool(v.logicalDevice, v.commandPool, nil)

	for _, mem := range v.uniformBuffersMemory {
		vk.FreeMemory(v.logicalDevice, mem, nil)
	}

	for _, buf := range v.uniformBuffers {
		vk.DestroyBuffer(v.logicalDevice, buf, nil)
	}

	for _, f := range v.framebuffers {
		vk.DestroyFramebuffer(v.logicalDevice, f, nil)
	}

	for _, i := range v.swapchainImageViews {
		vk.DestroyImageView(v.logicalDevice, i, nil)
	}

	vk.DestroyDescriptorPool(v.logicalDevice, v.descriptorPool, nil)
	for _, descriptorLayout := range v.descriptorSetLayouts {
		vk.DestroyDescriptorSetLayout(v.logicalDevice, descriptorLayout, nil)
	}

	vk.DestroyPipeline(v.logicalDevice, v.pipeline, nil)
	vk.DestroyPipelineCache(v.logicalDevice, v.pipelineCache, nil)
	vk.DestroyRenderPass(v.logicalDevice, v.renderPass, nil)
	vk.DestroyPipelineLayout(v.logicalDevice, v.pipelineLayout, nil)

	vk.DestroyBuffer(v.logicalDevice, v.vertexBuffer, nil)
	vk.FreeMemory(v.logicalDevice, v.vertexMemory, nil)

	vk.FreeMemory(v.logicalDevice, v.depthImageMemory, nil)
	vk.DestroyImageView(v.logicalDevice, v.depthImageView, nil)
	vk.DestroyImage(v.logicalDevice, v.depthImage, nil)

	vk.DestroySwapchain(v.logicalDevice, v.swapchain, nil)
	vk.DestroyDevice(v.logicalDevice, nil)
}

// NewVulkanShader creates a Vulkan specific shader wrapper
func NewVulkanShader(path string, shaderType ShaderType, device vk.Device) (Shader, error) {
	splitPath := strings.Split(path, "/")
	filename := splitPath[len(splitPath)-1]
	shaderName := strings.Split(filename, ".")[0]

	shaderContents, err := ioutil.ReadFile(path)
	if err != nil {
		return nil, err
	}

	smci := vk.ShaderModuleCreateInfo{
		SType:    vk.StructureTypeShaderModuleCreateInfo,
		CodeSize: uint(len(shaderContents)),
		PCode:    sliceUint32(shaderContents),
	}

	var shader vk.ShaderModule
	if err := vk.Error(vk.CreateShaderModule(device, &smci, nil, &shader)); err != nil {
		return nil, fmt.Errorf("vk.CreateShaderModule(type %d): %s", shaderType, err.Error())
	}

	return &VulkanShader{
		shader:           shader,
		shaderType:       shaderType,
		shaderContents:   shaderContents,
		shaderCreateInfo: smci,
		name:             shaderName,
		device:           device,
	}, nil
}

// VulkanShader is a Vulkan specific shader
type VulkanShader struct {
	Destroyable
	Shader

	name             string
	shaderType       ShaderType
	device           vk.Device
	shader           vk.ShaderModule
	shaderContents   []byte
	slicedContents   []uint32
	shaderCreateInfo vk.ShaderModuleCreateInfo
}

// Type implements interface
func (v VulkanShader) Type() ShaderType {
	return v.shaderType
}

// ShaderModule is an accssor to the internal vk.ShaderModule
func (v VulkanShader) ShaderModule() interface{} {
	return v.shader
}

// Name implements interface
func (v VulkanShader) Name() string {
	return v.name
}

// Destroy implements interface
func (v VulkanShader) Destroy() {
	vk.DestroyShaderModule(v.device, v.shader, nil)
}

// Vertex is a model vertex
type Vertex struct {
	Pos   glm.Vec2
	Color glm.Vec4
}

// Uniform defines a model-view-projection object
type Uniform struct {
	Model      glm.Mat4
	View       glm.Mat4
	Projection glm.Mat4
}

func vertexBindingDescriptions() []vk.VertexInputBindingDescription {
	return []vk.VertexInputBindingDescription{{
		Binding:   0,
		Stride:    uint32(unsafe.Sizeof(Vertex{})),
		InputRate: vk.VertexInputRateVertex,
	}}
}

func vertexAttributeDescriptions() []vk.VertexInputAttributeDescription {
	return []vk.VertexInputAttributeDescription{
		{
			Binding:  0,
			Location: 0,
			Format:   vk.FormatR32g32Sfloat,
			Offset:   uint32(unsafe.Offsetof(Vertex{}.Pos)),
		},
		{
			Binding:  0,
			Location: 1,
			Format:   vk.FormatR32g32b32a32Sfloat,
			Offset:   uint32(unsafe.Offsetof(Vertex{}.Color)),
		},
	}
}<|MERGE_RESOLUTION|>--- conflicted
+++ resolved
@@ -17,13 +17,8 @@
 	SType:              vk.StructureTypeApplicationInfo,
 	ApiVersion:         vk.MakeVersion(1, 0, 0),
 	ApplicationVersion: vk.MakeVersion(1, 0, 0),
-<<<<<<< HEAD
-	PApplicationName:   "Koru3D\x00",
-	PEngineName:        "Koru3D\x00",
-=======
 	PApplicationName:   safeString("Koru3D"),
 	PEngineName:        safeString("Koru3D"),
->>>>>>> 87ba1111
 }
 
 // NewVulkanInstance creates a Vulkan instance
